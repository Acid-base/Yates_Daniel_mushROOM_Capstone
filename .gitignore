# Node modules
node_modules

# Build outputs
**/dist
**/build
**/out

# Test results
results
.nyc_output

# TypeScript build info files
*.tsbuildinfo

# Nx cache and workspace data
.nx/cache
.nx/workspace-data

# Logs
logs
*.log
npm-debug.log*
yarn-debug.log*
yarn-error.log*
pnpm-debug.log*

# OS generated files
.DS_Store
Thumbs.db

# IDE specific files
.vscode/
.idea/
*.suo
*.ntvs*
*.njsproj
*.sln

# Environment variables
.env
.env.local
.env.development.local
.env.test.local
.env.production.local

# Coverage directory used by tools like istanbul
coverage

<<<<<<< HEAD
# Temporary files
tmp/
temp/

# Ignore lock files (if you want to commit only one type of lock file)
# Uncomment the lines below if you want to ignore specific lock files.
# package-lock.json
# yarn.lock
# pnpm-lock.yaml

# Ignore specific directories in your workspace
apps/**/node_modules
packages/**/node_modules
frontend/node_modules

# Ignore specific build artifacts in your workspace
apps/**/dist
packages/**/dist
frontend/dist

# Ignore specific IDE configurations in your workspace
apps/**/.vscode/
packages/**/.vscode/
frontend/.vscode/

# Ignore specific temporary files in your workspace
apps/**/tmp/
packages/**/tmp/
frontend/tmp/

# Ignore specific coverage directories in your workspace
apps/**/coverage/
packages/**/coverage/
frontend/coverage/
.continue.json
.continuer.json
alt.json
=======
# Vite-specific
vite.config.js.timestamp-cache

# Backend-specific (adjust as needed)
# If you have a backend folder, uncomment the line below
# backend/node_modules 
backend/renderstaywoke/
j.json
.continuerc.json
alt.json
backend/CSV/images(1).csv
backend/CSV/images_observations(1).csv
backend/CSV/location_descriptions(1).csv
backend/CSV/locations(1).csv
backend/CSV/name_classifications(1).csv
backend/CSV/name_descriptions(1).csv
backend/CSV/names(1).csv
backend/CSV/observations(1).csv
backend/import-csv.js
backend/models/index.js
backend/scripts/setup.js
middleware/stayup.js
.contin.json
middleware/proxy.js
template.json
backend/scripts/localdatasetup.js
backend/scripts/localsave.js
backend/mongo/models/index.js
backend/mongo/CSV/images(1).csv
backend/mongo/CSV/images_observations(1).csv
backend/mongo/CSV/locations(1).csv
backend/mongo/CSV/location_descriptions(1).csv
backend/mongo/CSV/name_classifications(1).csv
backend/mongo/CSV/names(1).csv
backend/mongo/CSV/name_descriptions(1).csv
backend/mongo/CSV/observations(1).csv
backend/mongo/mockSchema.js
backend/mongo/scripts/localsave.js
backend/mongo/scripts/localdatasetup.js
backend/images_observations.csv
backend/images.csv
backend/location_descriptions.csv
backend/name_classifications.csv
backend/locations.csv
backend/name_descriptions.csv
backend/names.csv
backend/observations.csv
backend/data/images_observations.csv
backend/data/images.csv
backend/data/location_descriptions.csv
backend/data/locations.csv
backend/data/name_classifications.csv
backend/data/name_descriptions.csv
backend/data/names.csv
backend/data/observations.csv
~/.nvm/nvm-exec
~/.nvm/nvm.sh
.vscodeignore
backend/observation_images.json
backend/~/.nvm/nvm-exec
backend/~/.nvm/nvm.sh
>>>>>>> 59ffe5ea
<|MERGE_RESOLUTION|>--- conflicted
+++ resolved
@@ -1,23 +1,67 @@
-# Node modules
+# .gitignore
+
+# Logs and output
+logs
+*.log
+npm-debug.log*
+yarn-debug.log*
+yarn-error.log*
+pnpm-debug.log*
+lerna-debug.log*
+.pnpm-store
+tinuerc.json
+# Build artifacts 
+dist
+build
+public/build
+.next
+out
+
+# Dependency caches
 node_modules
+.cache
+.yarn-cache
 
-# Build outputs
-**/dist
-**/build
-**/out
+# IDE/Editor settings
+.idea
+.vscode
+*.swp
+*.swo
+*.DS_Store
 
-# Test results
-results
+# OS-specific files
+Thumbs.db
+
+# Package managers
+package-lock.json
+yarn.lock
+pnpm-lock.yaml
+
+# Environment variables
+.env
+.env.local
+.env.*.local
+
+# Other
+coverage
 .nyc_output
+.eslintcache
+.prettierrc.js # Adjust if using a different Prettier config file
 
-# TypeScript build info files
-*.tsbuildinfo
+# Backend-specific (adjust based on your setup)
+*.sqlite3
 
-# Nx cache and workspace data
-.nx/cache
-.nx/workspace-data
+# Frontend-specific (adjust based on framework)
+.cache/ # Common for Next.js
 
-# Logs
+# .gitignore
+
+# General
+node_modules
+dist
+.cache
+
+# Logs and output
 logs
 *.log
 npm-debug.log*
@@ -25,67 +69,34 @@
 yarn-error.log*
 pnpm-debug.log*
 
-# OS generated files
-.DS_Store
+# IDE and editor settings
+.idea
+.vscode
+*.swp
+*.swo
+*.DS_Store
+
+# OS-specific files
 Thumbs.db
-
-# IDE specific files
-.vscode/
-.idea/
-*.suo
-*.ntvs*
-*.njsproj
-*.sln
 
 # Environment variables
 .env
 .env.local
-.env.development.local
-.env.test.local
-.env.production.local
+.env.*.local
 
-# Coverage directory used by tools like istanbul
+# Build artifacts
+dist
+build
+
+# Package manager lock files
+package-lock.json
+yarn.lock
+pnpm-lock.yaml
+
+# Other
 coverage
+.nyc_output
 
-<<<<<<< HEAD
-# Temporary files
-tmp/
-temp/
-
-# Ignore lock files (if you want to commit only one type of lock file)
-# Uncomment the lines below if you want to ignore specific lock files.
-# package-lock.json
-# yarn.lock
-# pnpm-lock.yaml
-
-# Ignore specific directories in your workspace
-apps/**/node_modules
-packages/**/node_modules
-frontend/node_modules
-
-# Ignore specific build artifacts in your workspace
-apps/**/dist
-packages/**/dist
-frontend/dist
-
-# Ignore specific IDE configurations in your workspace
-apps/**/.vscode/
-packages/**/.vscode/
-frontend/.vscode/
-
-# Ignore specific temporary files in your workspace
-apps/**/tmp/
-packages/**/tmp/
-frontend/tmp/
-
-# Ignore specific coverage directories in your workspace
-apps/**/coverage/
-packages/**/coverage/
-frontend/coverage/
-.continue.json
-.continuer.json
-alt.json
-=======
 # Vite-specific
 vite.config.js.timestamp-cache
 
@@ -146,5 +157,4 @@
 .vscodeignore
 backend/observation_images.json
 backend/~/.nvm/nvm-exec
-backend/~/.nvm/nvm.sh
->>>>>>> 59ffe5ea
+backend/~/.nvm/nvm.sh