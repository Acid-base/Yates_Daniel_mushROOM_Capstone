node_modules
<<<<<<< HEAD
**/dist
results
.nyc_output
*.tsbuildinfo
=======
dist
dist-ssr
*.local
*.csv
# Editor directories and files
.vscode/*
!.vscode/extensions.json
.idea
.DS_Store
*.suo
*.ntvs*
*.njsproj
*.sln
*.sw?
>>>>>>> 59ffe5ea
<|MERGE_RESOLUTION|>--- conflicted
+++ resolved
@@ -1,10 +1,13 @@
+# Logs
+logs
+*.log
+npm-debug.log*
+yarn-debug.log*
+yarn-error.log*
+pnpm-debug.log*
+lerna-debug.log*
+
 node_modules
-<<<<<<< HEAD
-**/dist
-results
-.nyc_output
-*.tsbuildinfo
-=======
 dist
 dist-ssr
 *.local
@@ -18,5 +21,4 @@
 *.ntvs*
 *.njsproj
 *.sln
-*.sw?
->>>>>>> 59ffe5ea
+*.sw?